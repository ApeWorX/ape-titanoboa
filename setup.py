#!/usr/bin/env python
# -*- coding: utf-8 -*-
from setuptools import find_packages, setup  # type: ignore

extras_require = {
    "test": [  # `test` GitHub Action jobs uses this
        "pytest>=6.0",  # Core testing package
        "pytest-xdist",  # multi-process runner
        "pytest-cov",  # Coverage analyzer plugin
        "hypothesis>=6.2.0,<7.0",  # Strategy-based fuzzer
        "ape-alchemy",  # More reliable upstream provider
        "ape-etherscan",  # Needed for fetching a contract
        "ape-solidity",  # Needed for compiling test contracts
        "ape-vyper>=0.8.8,<0.9",  # For compiling test contracts
    ],
    "lint": [
        "black>=24.10.0",  # auto-formatter and linter
<<<<<<< HEAD
        "mypy>=1.13.0",  # Static type analyzer
=======
        "mypy>=1.14.1",  # Static type analyzer
>>>>>>> 5ec0647f
        "flake8>=7.1.1,<8",  # Style linter
        "flake8-breakpoint>=1.1.0,<2",  # Detect breakpoints left in code
        "flake8-print>=4.0.1,<5",  # Detect print statements left in code
        "flake8-pydantic",  # For detecting issues with Pydantic models
        "flake8-type-checking",  # Detect imports to move in/out of type-checking blocks
        "isort>=5.13.2",  # Import sorting linter
<<<<<<< HEAD
        "mdformat>=0.7.19",  # Auto-formatter for markdown
=======
        "mdformat>=0.7.21",  # Auto-formatter for markdown
>>>>>>> 5ec0647f
        "mdformat-gfm>=0.3.5",  # Needed for formatting GitHub-flavored markdown
        "mdformat-frontmatter>=0.4.1",  # Needed for frontmatters-style headers in issue templates
        "mdformat-pyproject>=0.0.2",  # Allows configuring in pyproject.toml
    ],
    "release": [  # `release` GitHub Action job uses this
        "setuptools>=75",  # Installation tool
        "wheel",  # Packaging tool
        "twine",  # Package upload tool
    ],
    "dev": [
        "commitizen",  # Manage commits and publishing releases
        "pre-commit",  # Ensure that linters are run prior to commiting
        "pytest-watch",  # `ptw` test watcher/runner
        "IPython",  # Console for interacting
        "ipdb",  # Debugger (Must use `export PYTHONBREAKPOINT=ipdb.set_trace`)
    ],
}

# NOTE: `pip install -e .[dev]` to install package
extras_require["dev"] = (
    extras_require["test"]
    + extras_require["lint"]
    + extras_require["release"]
    + extras_require["dev"]
)

with open("./README.md") as readme:
    long_description = readme.read()


setup(
    name="ape-titanoboa",
    use_scm_version=True,
    setup_requires=["setuptools_scm"],
    description="""ape-titanoboa: Titanoboa integration""",
    long_description=long_description,
    long_description_content_type="text/markdown",
    author="ApeWorX Ltd.",
    author_email="admin@apeworx.io",
    url="https://github.com/ApeWorX/ape-titanoboa",
    include_package_data=True,
    install_requires=[
        "eth-ape>=0.8.22,<0.9",
<<<<<<< HEAD
        "pytest>=7.2,<9.0",
        "titanoboa>=0.1.6",
=======
        "cchecksum>=0.0.3,<1",
        "titanoboa>=0.2.5,<0.3",
        "web3>=7.6.1,<8",
>>>>>>> 5ec0647f
    ],
    python_requires=">=3.9,<4",
    extras_require=extras_require,
    py_modules=["ape_titanoboa"],
    license="Apache-2.0",
    zip_safe=False,
    keywords="ethereum",
    packages=find_packages(exclude=["tests", "tests.*"]),
    package_data={"ape_titanoboa": ["py.typed"]},
    classifiers=[
        "Development Status :: 5 - Production/Stable",
        "Intended Audience :: Developers",
        "License :: OSI Approved :: Apache Software License",
        "Natural Language :: English",
        "Operating System :: MacOS",
        "Operating System :: POSIX",
        "Framework :: Pytest",
        "Programming Language :: Python :: 3",
<<<<<<< HEAD
        "Programming Language :: Python :: 3.9",
=======
>>>>>>> 5ec0647f
        "Programming Language :: Python :: 3.10",
        "Programming Language :: Python :: 3.11",
        "Programming Language :: Python :: 3.12",
        "Programming Language :: Python :: 3.13",
    ],
)<|MERGE_RESOLUTION|>--- conflicted
+++ resolved
@@ -15,22 +15,14 @@
     ],
     "lint": [
         "black>=24.10.0",  # auto-formatter and linter
-<<<<<<< HEAD
-        "mypy>=1.13.0",  # Static type analyzer
-=======
         "mypy>=1.14.1",  # Static type analyzer
->>>>>>> 5ec0647f
         "flake8>=7.1.1,<8",  # Style linter
         "flake8-breakpoint>=1.1.0,<2",  # Detect breakpoints left in code
         "flake8-print>=4.0.1,<5",  # Detect print statements left in code
         "flake8-pydantic",  # For detecting issues with Pydantic models
         "flake8-type-checking",  # Detect imports to move in/out of type-checking blocks
         "isort>=5.13.2",  # Import sorting linter
-<<<<<<< HEAD
-        "mdformat>=0.7.19",  # Auto-formatter for markdown
-=======
         "mdformat>=0.7.21",  # Auto-formatter for markdown
->>>>>>> 5ec0647f
         "mdformat-gfm>=0.3.5",  # Needed for formatting GitHub-flavored markdown
         "mdformat-frontmatter>=0.4.1",  # Needed for frontmatters-style headers in issue templates
         "mdformat-pyproject>=0.0.2",  # Allows configuring in pyproject.toml
@@ -74,14 +66,9 @@
     include_package_data=True,
     install_requires=[
         "eth-ape>=0.8.22,<0.9",
-<<<<<<< HEAD
-        "pytest>=7.2,<9.0",
-        "titanoboa>=0.1.6",
-=======
         "cchecksum>=0.0.3,<1",
         "titanoboa>=0.2.5,<0.3",
         "web3>=7.6.1,<8",
->>>>>>> 5ec0647f
     ],
     python_requires=">=3.9,<4",
     extras_require=extras_require,
@@ -100,10 +87,6 @@
         "Operating System :: POSIX",
         "Framework :: Pytest",
         "Programming Language :: Python :: 3",
-<<<<<<< HEAD
-        "Programming Language :: Python :: 3.9",
-=======
->>>>>>> 5ec0647f
         "Programming Language :: Python :: 3.10",
         "Programming Language :: Python :: 3.11",
         "Programming Language :: Python :: 3.12",
